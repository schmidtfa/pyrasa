"""Utilities for slope fitting."""

import warnings
from collections.abc import Callable, Iterable

import numpy as np
import pandas as pd
from scipy.optimize import curve_fit

from pyrasa.utils.types import SlopeFit


def fixed_model(x: np.ndarray, b0: float, b: float) -> np.ndarray:
    """
    Specparams fixed fitting function.
    Use this to model aperiodic activity without a spectral knee
    """

    y_hat = b0 - np.log10(x**b)

    return y_hat


def knee_model(x: np.ndarray, b0: float, k: float, b1: float, b2: float) -> np.ndarray:
    """
    Model aperiodic activity with a spectral knee and a pre-knee slope.
    Use this to model aperiodic activity with a spectral knee
    """

    y_hat = b0 - np.log10(x**b1 * (k + x**b2))

    return y_hat


def _get_gof(psd: np.ndarray, psd_pred: np.ndarray, k: int, fit_func: str, semi_log: bool = True) -> pd.DataFrame:
    """
    get goodness of fit (i.e. mean squared error and R2)
    BIC and AIC currently assume OLS
    https://machinelearningmastery.com/probabilistic-model-selection-measures/
    """
    # k number of parameters in curve fitting function

    if semi_log:
        residuals = np.log10(psd) - psd_pred
        ss_res = np.sum(residuals**2)
        ss_tot = np.sum((np.log10(psd) - np.mean(np.log10(psd))) ** 2)
    else:
        residuals = psd - psd_pred
        ss_res = np.sum(residuals**2)
        ss_tot = np.sum((psd - np.mean(psd)) ** 2)

    mse = np.mean(residuals**2)

    n = len(psd)
    bic = n * np.log(mse) + k * np.log(n)
    aic = n * np.log(mse) + 2 * k

    gof = pd.DataFrame({'mse': mse, 'r_squared': 1 - (ss_res / ss_tot), 'BIC': bic, 'AIC': aic}, index=[0])
    return gof


def _compute_slope(
    aperiodic_spectrum: np.ndarray,
    freq: np.ndarray,
    fit_func: str | Callable,
    fit_bounds: tuple | None = None,
    scale_factor: float | int = 1,
    curv_kwargs: dict = {
        'maxfev': 10_000,
        'ftol': 1e-5,
        'xtol': 1e-5,
        'gtol': 1e-5,
    },
    semi_log: bool = True,
) -> tuple[pd.DataFrame, pd.DataFrame]:
    """get the slope of the aperiodic spectrum"""

    if isinstance(fit_func, str):
        off_guess = [aperiodic_spectrum[0]] if fit_bounds is None else fit_bounds[0]
        exp_guess = (
            [np.abs(np.log10(aperiodic_spectrum[0] / aperiodic_spectrum[-1]) / np.log10(freq[-1] / freq[0]))]
            if fit_bounds is None
            else fit_bounds[1]
        )
        valid_slope_functions = ['fixed', 'knee']
        assert fit_func in valid_slope_functions, f'The slope fitting function has to be in {valid_slope_functions}'

        if fit_func == 'fixed':
            fit_f = fixed_model

            curv_kwargs['p0'] = np.array(off_guess + exp_guess)
            curv_kwargs['bounds'] = ((0, -np.inf), (np.inf, np.inf))  # type: ignore
            p, _ = curve_fit(fit_f, freq, np.log10(aperiodic_spectrum))

            params = pd.DataFrame(
                {
                    'Offset': p[0],
                    'Exponent': p[1],
                    'fit_type': 'fixed',
                },
                index=[0],
            )
            psd_pred = fit_f(freq, *p)

        elif fit_func == 'knee':
            fit_f = knee_model  # type: ignore
            # curve_fit_specs
            cumsum_psd = np.cumsum(aperiodic_spectrum)
            half_pw_freq = freq[np.abs(cumsum_psd - (0.5 * cumsum_psd[-1])).argmin()]
            # make the knee guess the point where we have half the power in the spectrum seems plausible to me
            knee_guess = [half_pw_freq ** (exp_guess[0] + exp_guess[0])]
            # convert knee freq to knee val which should be 2*exp_1 but this seems good enough
            curv_kwargs['p0'] = np.array(off_guess + knee_guess + exp_guess + exp_guess)  # type: ignore
            # make this optional
            curv_kwargs['bounds'] = ((0, 0, 0, 0), (np.inf, np.inf, np.inf, np.inf))  # type: ignore
            # knee value should always be positive at least intuitively
            p, _ = curve_fit(fit_f, freq, np.log10(aperiodic_spectrum), **curv_kwargs)

            params = pd.DataFrame(
                {
                    'Offset': p[0] / scale_factor,
                    'Knee': p[1],
                    'Exponent_1': p[2],
                    'Exponent_2': p[3],
                    'Knee Frequency (Hz)': p[1] ** (1.0 / (2 * p[2] + p[3])),
                    'fit_type': 'knee',
                },
                index=[0],
            )
            psd_pred = fit_f(freq, *p)

        gof = _get_gof(aperiodic_spectrum, psd_pred, len(p), fit_func)
        gof['fit_type'] = fit_func

    else:
        if semi_log:
            p, _ = curve_fit(fit_func, freq, np.log10(aperiodic_spectrum), **curv_kwargs)
        else:
            p, _ = curve_fit(fit_func, freq, aperiodic_spectrum, **curv_kwargs)

        psd_pred = fit_func(freq, *p)
        p_keys = [f'param_{ix}' for ix, _ in enumerate(p)]
        params = pd.DataFrame(dict(zip(p_keys, p)), index=[0])
        gof = _get_gof(aperiodic_spectrum, psd_pred, len(p), 'custom', semi_log=semi_log)
        gof['fit_type'] = 'custom'

    return params, gof


def compute_slope(
    aperiodic_spectrum: np.ndarray,
    freqs: np.ndarray,
<<<<<<< HEAD
    fit_func: str | Callable,
    ch_names: Iterable = (),
    scale: bool = False,
    fit_bounds: tuple[float, float] | None = None,
    curv_kwargs: dict = {
        'maxfev': 10_000,
        'ftol': 1e-5,
        'xtol': 1e-5,
        'gtol': 1e-5,
    },
    semi_log: bool = True,
) -> tuple[pd.DataFrame, pd.DataFrame]:
=======
    fit_func: str,
    ch_names: Iterable | None = None,
    scale: bool = False,
    fit_bounds: tuple[float, float] | None = None,
) -> SlopeFit:
>>>>>>> 6d8fa149
    """
    This function can be used to extract aperiodic parameters from the aperiodic spectrum extracted from IRASA.
    The algorithm works by applying one of two different curve fit functions and returns the associated parameters,
    as well as the respective goodness of fit.

    Parameters: aperiodic_spectrum : 2d array
                    Power values for the aeriodic spectrum extracted using IRASA shape (channel x frequency)
                freqs : 1d array
                    Frequency values for the aperiodic spectrum
                fit_func : string
                    Can be either "fixed" or "knee".
                ch_names : list, optional, default: []
                    Channel names ordered according to the periodic spectrum.
                    If empty channel names are given as numbers in ascending order.
                scale : bool
                    scale the data by a factor of x to improve fitting.
                    This is helpful when fitting a knee and power values are very small eg. 1e-28,
                    in which case curve fits struggles to find the proper MSE (seems to be a machine precision issue).
                    Finally the data are rescaled to return the offset in the magnitude of the original data.
                fit_bounds : None, tuple
                    Lower and upper bound for the fit function, should be None if the whole frequency range is desired.
                    Otherwise a tuple of (lower, upper)

    Returns:    df_aps: DataFrame
                    DataFrame containing the aperiodic parameters for each channel depending on the fit func.
                df_gof: DataFrame
                    DataFrame containing the goodness of fit of the specific fit function for each channel.

    """

    assert isinstance(aperiodic_spectrum, np.ndarray), 'aperiodic_spectrum should be a numpy array.'
    if aperiodic_spectrum.ndim == 1:
        aperiodic_spectrum = aperiodic_spectrum[np.newaxis, :]
    assert aperiodic_spectrum.ndim == 2, 'Data shape needs to be either of shape (Channels, Samples) or (Samples, ).'  # noqa PLR2004

    assert isinstance(freqs, np.ndarray), 'freqs should be a numpy array.'
    assert freqs.ndim == 1, 'freqs needs to be of shape (freqs,).'

    assert isinstance(
        ch_names, list | tuple | np.ndarray | None
    ), 'Channel names should be of type list, tuple or numpy.ndarray or None'

    if fit_bounds is not None:
        fmin, fmax = freqs.min(), freqs.max()
        assert fit_bounds[0] > fmin, f'The selected lower bound is lower than the lowest frequency of {fmin}Hz'
        assert fit_bounds[1] < fmax, f'The selected upper bound is higher than the highest frequency of {fmax}Hz'

    if freqs[0] == 0:
        warnings.warn(
            'The first frequency appears to be 0 this will result in slope fitting problems. '
            + 'Frequencies will be evaluated starting from the next highest in Hz'
        )
        freqs = freqs[1:]
        aperiodic_spectrum = aperiodic_spectrum[:, 1:]

    # generate channel names if not given
    if ch_names is None:
        ch_names = np.arange(aperiodic_spectrum.shape[0])

    if scale:

        def num_zeros(decimal: int) -> float:
            return np.inf if decimal == 0 else -np.floor(np.log10(abs(decimal))) - 1

        scale_factor = 10 ** num_zeros(aperiodic_spectrum.min())
        aperiodic_spectrum = aperiodic_spectrum * scale_factor
    else:
        scale_factor = 1

    ap_list, gof_list = [], []
    for ix, ch_name in enumerate(ch_names):
        params, gof = _compute_slope(
            aperiodic_spectrum=aperiodic_spectrum[ix],
            freq=freqs,
            fit_func=fit_func,
            scale_factor=scale_factor,
            fit_bounds=fit_bounds,
            curv_kwargs=curv_kwargs,
            semi_log=semi_log,
        )

        params['ch_name'] = ch_name
        gof['ch_name'] = ch_name

        ap_list.append(params)
        gof_list.append(gof)

    # combine & return
    return SlopeFit(aperiodic_params=pd.concat(ap_list), gof=pd.concat(gof_list))


def compute_slope_sprint(
    aperiodic_spectrum: np.ndarray,
    freqs: np.ndarray,
    times: np.ndarray,
    fit_func: str,
    scale: bool = False,
    ch_names: Iterable | None = None,
    fit_bounds: tuple[float, float] | None = None,
) -> SlopeFit:
    """
    This function can be used to extract aperiodic parameters from the aperiodic spectrogram extracted from IRASA.
    The algorithm works by applying one of two different curve fit functions and returns the associated parameters,
    as well as the respective goodness of fit.

    Parameters: aperiodic_spectrum : 2d array
                    Power values for the aeriodic spectrogram extracted using IRASA shape (channel x frequency)
                freqs : 1d array
                    Frequency values for the aperiodic spectrogram
                times : 1d array
                    time values for the aperiodic spectrogram
                fit_func : string
                    Can be either "fixed" or "knee".
                ch_names : list, optional, default: []
                    Channel names ordered according to the periodic spectrum.
                    If empty channel names are given as numbers in ascending order.
                fit_bounds : None, tuple
                    Lower and upper bound for the fit function, should be None if the whole frequency range is desired.
                    Otherwise a tuple of (lower, upper)

    Returns:    df_aps: DataFrame
                    DataFrame containing the center frequency, bandwidth and peak height for each channel
                df_gof: DataFrame
                    DataFrame containing the goodness of fit of the specific fit function for each channel.

    """

    ap_t_list, gof_t_list = [], []

    for ix, t in enumerate(times):
        slope_fit = compute_slope(
            aperiodic_spectrum[:, :, ix],
            freqs=freqs,
            fit_func=fit_func,
            ch_names=ch_names,
            fit_bounds=fit_bounds,
            scale=scale,
        )
        slope_fit.aperiodic_params['time'] = t
        slope_fit.gof['time'] = t

        ap_t_list.append(slope_fit.aperiodic_params)
        gof_t_list.append(slope_fit.gof)

    return SlopeFit(aperiodic_params=pd.concat(ap_t_list), gof=pd.concat(gof_t_list))<|MERGE_RESOLUTION|>--- conflicted
+++ resolved
@@ -65,12 +65,7 @@
     fit_func: str | Callable,
     fit_bounds: tuple | None = None,
     scale_factor: float | int = 1,
-    curv_kwargs: dict = {
-        'maxfev': 10_000,
-        'ftol': 1e-5,
-        'xtol': 1e-5,
-        'gtol': 1e-5,
-    },
+    curv_kwargs: dict = {},
     semi_log: bool = True,
 ) -> tuple[pd.DataFrame, pd.DataFrame]:
     """get the slope of the aperiodic spectrum"""
@@ -150,26 +145,18 @@
 def compute_slope(
     aperiodic_spectrum: np.ndarray,
     freqs: np.ndarray,
-<<<<<<< HEAD
     fit_func: str | Callable,
-    ch_names: Iterable = (),
+    ch_names: Iterable | None = None,
     scale: bool = False,
     fit_bounds: tuple[float, float] | None = None,
+    semi_log: bool = True,
     curv_kwargs: dict = {
         'maxfev': 10_000,
         'ftol': 1e-5,
         'xtol': 1e-5,
         'gtol': 1e-5,
     },
-    semi_log: bool = True,
-) -> tuple[pd.DataFrame, pd.DataFrame]:
-=======
-    fit_func: str,
-    ch_names: Iterable | None = None,
-    scale: bool = False,
-    fit_bounds: tuple[float, float] | None = None,
 ) -> SlopeFit:
->>>>>>> 6d8fa149
     """
     This function can be used to extract aperiodic parameters from the aperiodic spectrum extracted from IRASA.
     The algorithm works by applying one of two different curve fit functions and returns the associated parameters,
